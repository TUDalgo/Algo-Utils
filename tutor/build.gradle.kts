dependencies {
    api(project(":algoutils-student"))
    api(libs.spoon)
    api(libs.jagr)
    api(libs.mockito)
<<<<<<< HEAD
    testImplementation("org.junit.jupiter:junit-jupiter:5.9.0")
    implementation("com.fasterxml.jackson.core:jackson-databind:2.13.3")
=======
    testImplementation(libs.junit)
>>>>>>> af899288
}

tasks {
    test {
        useJUnitPlatform()
    }
}<|MERGE_RESOLUTION|>--- conflicted
+++ resolved
@@ -3,12 +3,7 @@
     api(libs.spoon)
     api(libs.jagr)
     api(libs.mockito)
-<<<<<<< HEAD
-    testImplementation("org.junit.jupiter:junit-jupiter:5.9.0")
-    implementation("com.fasterxml.jackson.core:jackson-databind:2.13.3")
-=======
     testImplementation(libs.junit)
->>>>>>> af899288
 }
 
 tasks {
